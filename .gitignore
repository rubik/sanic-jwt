--- conflicted
+++ resolved
@@ -99,10 +99,7 @@
 
 # mypy
 .mypy_cache/
-<<<<<<< HEAD
 
+*.csv
 
-# AMH Additional
-NOTES
-=======
->>>>>>> bacddc5b2b0c60274abf1742d406ddebf79c5791+NOTES