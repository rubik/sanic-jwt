--- conflicted
+++ resolved
@@ -233,17 +233,11 @@
 
         return is_valid, status, reasons
 
-<<<<<<< HEAD
-    def verify(
-        self, request, return_payload=False, verify=True, *args, **kwargs
-    ):
-        """
-        Verify that a request object is authenticated.
-        """
-=======
     def verify(self, request, return_payload=False, verify=True,
                request_args=None, request_kwargs=None, *args, **kwargs):
->>>>>>> 3bb4f45a
+        """
+        Verify that a request object is authenticated.
+        """
         token = self._get_token(request)
         is_valid = True
         reason = None
