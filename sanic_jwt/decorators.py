import logging

from contextlib import contextmanager
from copy import deepcopy
from functools import wraps
from inspect import isawaitable
from sanic import Blueprint
<<<<<<< HEAD
from sanic.views import HTTPMethodView
=======
from sanic.response import redirect

>>>>>>> b0c33e0f

from . import exceptions
from . import utils
from .cache import clear_cache
from .cache import to_cache
from .validators import validate_scopes

logger = logging.getLogger(__name__)


@contextmanager
def instant_config(instance, **kwargs):
    if kwargs and hasattr(instance, "auth"):
        to_cache("_request", kwargs.get("request"))
        for key, val in kwargs.items():
            if key in instance.auth.config:
                if callable(val):
                    val = val()
                to_cache(key, val)
    yield

    clear_cache()


async def _do_protection(*args, **kwargs):
    initialized_on = kwargs.pop("initialized_on")
    kw = kwargs.pop("kw")
    request = kwargs.pop("request")
    f = kwargs.pop("f")

    use_kwargs = deepcopy(kwargs)
    if "return_response" in use_kwargs:
        use_kwargs.pop("return_response")

    if initialized_on and isinstance(initialized_on, Blueprint):
        instance = initialized_on
    else:
        instance = request.app

    with instant_config(instance, request=request, **kw):
        if request.method == "OPTIONS":
            response = f(request, *args, **use_kwargs)
            if isawaitable(response):  # noqa
                response = await response
            if kwargs.get("return_response", True):
                return response

            else:
                return True, response

        try:
            if instance.auth.config.do_protection():
                (
                    is_authenticated,
                    status,
                    reasons,
                ) = instance.auth._check_authentication(
                    request, request_args=args, request_kwargs=use_kwargs
                )
            else:
                is_authenticated = True
                status = 200
                reasons = None
        except AttributeError:
            raise exceptions.SanicJWTException(
                "Authentication instance not found. Perhaps you used "
                "@protected without passing in a blueprint? "
                "Try @protected(blueprint)",
                status_code=500,
            )

        except exceptions.SanicJWTException as e:
            is_authenticated = False
            status = e.status_code
            reasons = (
                instance.auth._reasons
                if (instance.auth._reasons and instance.auth.config.debug())
                else e.args[0]
            )

        if is_authenticated:
            if kwargs.get("return_response", True):
                response = f(request, *args, **use_kwargs)
                if isawaitable(response):
                    response = await response
                return response

            else:
                return True, instance

        else:
            if kw.get("redirect_on_fail", False):
                where_to = kw.get(
                    "redirect_url", instance.auth.config.login_redirect_url()
                )
                if where_to is not None:
                    return redirect(where_to, status=302)

            raise exceptions.Unauthorized(reasons, status_code=status)


def protected(initialized_on=None, **kw):
    def decorator(f):
        @wraps(f)
        async def decorated_function(request, *args, **kwargs):
            if issubclass(request.__class__, HTTPMethodView):
                request = args[0]
            kwargs.update(
                {
                    "initialized_on": initialized_on,
                    "kw": kw,
                    "request": request,
                    "f": f,
                }
            )
            return await _do_protection(*args, **kwargs)

        return decorated_function

    return decorator


def scoped(
    scopes,
    require_all=True,
    require_all_actions=True,
    initialized_on=None,
    **kw
):
    def decorator(f):
        @wraps(f)
        async def decorated_function(request, *args, **kwargs):
            protect_kwargs = deepcopy(kwargs)
            protect_kwargs.update(
                {
                    "initialized_on": initialized_on,
                    "kw": kw,
                    "request": request,
                    "f": f,
                    "return_response": False,
                }
            )
            _, instance = await _do_protection(*args, **protect_kwargs)

            if request.method == "OPTIONS":
                return instance

            user_scopes = instance.auth.extract_scopes(request)
            override = instance.auth.override_scope_validator
            destructure = instance.auth.destructure_scopes
            if user_scopes is None:
                # If there are no defined scopes in the payload,
                # deny access
                is_authorized = False
                status = 403
                reasons = "Invalid scope."
                raise exceptions.Unauthorized(reasons, status_code=status)

            else:
                is_authorized = await validate_scopes(
                    request,
                    scopes,
                    user_scopes,
                    require_all=require_all,
                    require_all_actions=require_all_actions,
                    override=override,
                    destructure=destructure,
                    request_args=args,
                    request_kwargs=kwargs,
                )
                if not is_authorized:
                    status = 403
                    reasons = "Invalid scope."
                    raise exceptions.Unauthorized(reasons, status_code=status)

            # the user is authorized.
            # run the handler method and return the response
            # NOTE: it's possible to use return await.utils(f, ...) in
            # here, but inside the @protected decorator it wont work,
            # so this is left as is for now
            response = f(request, *args, **kwargs)
            if isawaitable(response):
                response = await response
            return response

        return decorated_function

    return decorator


def inject_user(initialized_on=None, **kw):
    def decorator(f):
        @wraps(f)
        async def decorated_function(request, *args, **kwargs):
            if initialized_on and isinstance(
                initialized_on, Blueprint
            ):  # noqa
                instance = initialized_on
            else:
                instance = request.app

            with instant_config(instance, request=request, **kw):
                if request.method == "OPTIONS":
                    return await utils.call(
                        f, request, *args, **kwargs
                    )  # noqa

                payload = instance.auth.extract_payload(request, verify=False)
                user = await utils.call(
                    instance.auth.retrieve_user, request, payload
                )
                response = f(request, user=user, *args, **kwargs)
                return await response

        return decorated_function

    return decorator<|MERGE_RESOLUTION|>--- conflicted
+++ resolved
@@ -5,12 +5,8 @@
 from functools import wraps
 from inspect import isawaitable
 from sanic import Blueprint
-<<<<<<< HEAD
 from sanic.views import HTTPMethodView
-=======
 from sanic.response import redirect
-
->>>>>>> b0c33e0f
 
 from . import exceptions
 from . import utils
